{
  "name": "@fhevm/e2e-suite",
  "devDependencies": {
    "@nomicfoundation/hardhat-toolbox": "^5.0.0",
    "@trivago/prettier-plugin-sort-imports": "^5.2.2",
    "@types/node": "^22.15.21",
    "hardhat": "^2.23.0",
    "prettier": "^3.5.3",
    "prettier-plugin-solidity": "^2.0.0"
  },
  "scripts": {
    "codegen": "npx ts-node codegen/main.ts && npm run prettier && npx hardhat compile",
    "prettier": "prettier --write \"**/*.{js,json,md,sol,ts,yml}\""
  },
  "dependencies": {
    "@fhevm/solidity": "*",
    "@openzeppelin/contracts": "^5.3.0",
<<<<<<< HEAD
    "@zama-fhe/relayer-sdk": "github:zama-ai/relayer-sdk#89d4d733d7ae2a8d2ae825a1b75f706185810e2a",
=======
    "@zama-fhe/relayer-sdk": "^0.2.0-6",
>>>>>>> 0250cfd3
    "bigint-buffer": "^1.1.5",
    "dotenv": "^16.0.3",
    "encrypted-types": "^0.0.4"
  }
}<|MERGE_RESOLUTION|>--- conflicted
+++ resolved
@@ -15,11 +15,7 @@
   "dependencies": {
     "@fhevm/solidity": "*",
     "@openzeppelin/contracts": "^5.3.0",
-<<<<<<< HEAD
     "@zama-fhe/relayer-sdk": "github:zama-ai/relayer-sdk#89d4d733d7ae2a8d2ae825a1b75f706185810e2a",
-=======
-    "@zama-fhe/relayer-sdk": "^0.2.0-6",
->>>>>>> 0250cfd3
     "bigint-buffer": "^1.1.5",
     "dotenv": "^16.0.3",
     "encrypted-types": "^0.0.4"
