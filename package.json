{
  "name": "fhevm",
  "description": "A Solidity library for interacting with the Zama Blockchain",
<<<<<<< HEAD
  "version": "0.5.3",
=======
  "version": "0.5.7",
>>>>>>> 67424ac4
  "engines": {
    "node": ">=20.0.0"
  },
  "main": "lib/TFHE.sol",
  "directories": {
    "example": "examples",
    "lib": "lib"
  },
  "scripts": {
    "clean": "rimraf ./artifacts ./cache ./coverage ./types ./coverage.json && npm run typechain",
    "compile": "cross-env TS_NODE_TRANSPILE_ONLY=true hardhat compile",
    "deploy:contracts": "hardhat deploy",
    "lint": "npm run lint:sol && npm run lint:ts && npm run prettier:check",
    "lint:ts": "eslint --ignore-path ./.eslintignore --ext .js,.ts .",
    "prettier:check": "prettier --check \"**/*.{js,json,md,sol,ts,yml}\"",
    "prettier": "prettier --write \"**/*.{js,json,md,sol,ts,yml}\"",
    "test:inband": "hardhat test",
    "test": "HARDHAT_PARALLEL=1 hardhat test --parallel",
    "test:mock": "hardhat test --network hardhat",
    "coverage:mock": "hardhat coverage",
    "typechain": "cross-env TS_NODE_TRANSPILE_ONLY=true hardhat typechain",
    "codegen": "npx ts-node codegen/main.ts && npm run prettier",
    "codegen:overloads": "npx ts-node codegen/generateOverloads.ts",
    "task:getEthereumAddress": "hardhat task:getEthereumAddress",
    "task:deployIdentity": "hardhat task:deployIdentity",
    "task:deployGateway": "hardhat task:deployGateway",
    "task:addRelayer": "hardhat task:addRelayer",
    "task:removeRelayer": "hardhat task:removeRelayer",
    "fhevm:start": " ./launch-fhevm.sh",
    "fhevm:stop": "docker rm -f fhevm",
    "fhevm:restart": "fhevm:stop && fhevm:start",
    "fhevm:faucet": "npm run fhevm:faucet:alice && sleep 5 && npm run fhevm:faucet:bob && sleep 5 && npm run fhevm:faucet:carol && sleep 5 && npm run fhevm:faucet:dave && sleep 5 && npm run fhevm:faucet:eve",
    "fhevm:faucet:alice": "docker exec -i fhevm faucet $(npx hardhat task:getEthereumAddressAlice)",
    "fhevm:faucet:bob": "docker exec -i fhevm faucet $(npx hardhat task:getEthereumAddressBob)",
    "fhevm:faucet:carol": "docker exec -i fhevm faucet $(npx hardhat task:getEthereumAddressCarol)",
    "fhevm:faucet:dave": "docker exec -i fhevm faucet $(npx hardhat task:getEthereumAddressDave)",
    "fhevm:faucet:eve": "docker exec -i fhevm faucet $(npx hardhat task:getEthereumAddressEve)"
  },
  "repository": {
    "type": "git",
    "url": "git+https://github.com/zama-ai/fhevm.git"
  },
  "author": "",
  "license": "BSD-3-Clause-Clear",
  "bugs": {
    "url": "https://github.com/zama-ai/fhevm/issues"
  },
  "homepage": "https://github.com/zama-ai/fhevm#readme",
  "devDependencies": {
    "@commitlint/config-conventional": "^18.6.1",
    "@commitlint/types": "^18.6.1",
    "@nomicfoundation/hardhat-chai-matchers": "^2.0.0",
    "@nomicfoundation/hardhat-ethers": "^3.0.4",
    "@nomicfoundation/hardhat-network-helpers": "^1.0.6",
    "@nomicfoundation/hardhat-toolbox": "^3.0.0",
    "@nomicfoundation/hardhat-verify": "^1.0.0",
    "@trivago/prettier-plugin-sort-imports": "^4.0.0",
    "@typechain/ethers-v6": "^0.4.0",
    "@typechain/hardhat": "^8.0.0",
    "@types/chai": "^4.3.4",
    "@types/fs-extra": "^9.0.13",
    "@types/mocha": "^10.0.0",
    "@types/node": "^20.14.9",
    "@typescript-eslint/eslint-plugin": "^5.44.0",
    "@typescript-eslint/parser": "^5.44.0",
    "bigint-buffer": "^1.1.5",
    "chai": "^4.3.7",
    "chalk": "^4.1.2",
    "conventional-changelog-atom": "^4.0.0",
    "cross-env": "^7.0.3",
    "dotenv": "^16.0.3",
    "eslint": "^8.28.0",
    "eslint-config-prettier": "^8.5.0",
    "ethers": "^6.8.0",
    "fhevmjs": "^0.5.0",
    "hardhat": "^2.22.8",
    "hardhat-deploy": "^0.11.29",
    "hardhat-gas-reporter": "^1.0.2",
<<<<<<< HEAD
    "hardhat-ignore-warnings": "^0.2.11",
=======
    "hardhat-preprocessor": "^0.1.5",
>>>>>>> 67424ac4
    "lodash": "^4.17.21",
    "mocha": "^10.1.0",
    "prettier": "^3.0.0",
    "prettier-plugin-solidity": "^1.1.3",
    "rimraf": "^4.1.2",
    "solidity-coverage": "0.8.12",
    "ts-generator": "^0.1.1",
    "ts-node": "^10.9.2",
    "typechain": "^8.2.0",
    "typescript": "^5.1.6"
  },
  "dependencies": {
    "@openzeppelin/contracts": "^5.0.1",
    "extra-bigint": "^1.1.18",
    "sqlite3": "^5.1.7"
  }
}<|MERGE_RESOLUTION|>--- conflicted
+++ resolved
@@ -1,11 +1,7 @@
 {
   "name": "fhevm",
   "description": "A Solidity library for interacting with the Zama Blockchain",
-<<<<<<< HEAD
-  "version": "0.5.3",
-=======
   "version": "0.5.7",
->>>>>>> 67424ac4
   "engines": {
     "node": ">=20.0.0"
   },
@@ -84,11 +80,6 @@
     "hardhat": "^2.22.8",
     "hardhat-deploy": "^0.11.29",
     "hardhat-gas-reporter": "^1.0.2",
-<<<<<<< HEAD
-    "hardhat-ignore-warnings": "^0.2.11",
-=======
-    "hardhat-preprocessor": "^0.1.5",
->>>>>>> 67424ac4
     "lodash": "^4.17.21",
     "mocha": "^10.1.0",
     "prettier": "^3.0.0",
