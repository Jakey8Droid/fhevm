<<<<<<< HEAD
<p align="center">
<!-- product name logo -->
<picture>
  <source media="(prefers-color-scheme: dark)" srcset="KMS-dark.png">
  <source media="(prefers-color-scheme: light)" srcset="KMS-light.png">
  <img width=600 alt="Zama KMS">
</picture>
</p>


<p align="center">
  <a href=""> 📒 White paper</a> | <a href="https://github.com/zama-ai/kms-whitepaper"> 📚 The KMS Whitepaper by Zama</a>
</p>


<p align="center">
  <a href="LICENSE"><img src="https://img.shields.io/badge/License-BSD--3--Clause--Clear-%23ffb243?style=flat-square"></a>
  <a href="https://github.com/zama-ai/bounty-program"><img src="https://img.shields.io/badge/Contribute-Zama%20Bounty%20Program-%23ffd208?style=flat-square"></a>
</p>

## About


### What is the Zama KMS for fhEVM
The Zama KMS is a fully decentralized key management solution for TFHE, more specifically [TFHE-rs](https://github.com/zama-ai/tfhe-rs), based on a maliciously secure and robust [MPC protocol](https://eprint.iacr.org/2023/815).

The system facilitates this through a the use of blockchain which provides a means of fulfilling payments to the MPC parties, along with providing an immutable audit log.
=======
# Demo of fhEVM-native + KMS (centralized)

📢 Announcement:

⚠️ Warning: This is still an early version.

The purpose of this repository is to demonstrate the integration between fhEVM-native and a fully dockerized centralized KMS.

The KMS encompasses all sub-components, including the gateway, KMS blockchain, and centralized KMS backend. This is still an early version with support for (asynchronous) decryption, and support for reencryption is coming soon.

We are still working on reencryption and are making good progress. 🔧 Since this is a fully Dockerized version, we will provide you with a more robust, tested, and feature-rich version next week. 🚀

>>>>>>> ac99c0d1

Interaction with the same KMS will happen either through an external Ethereum blockchain (fhEVM), providing an API via a smart contract, or through a gateway service.

### Main features
Please consult the [design specification](design.md) for details.

### Implementation

The KMS is implemented as a gRPC service using the [tonic](https://github.com/hyperium/tonic) crate.
Communication between full nodes and the KMS service is defined by [protobuf](/proto/kms.proto) messages.
The rest of the communication is defined by existing standards and uses JSON-RPC.
For the light client, we currently use CometBFT's [light](https://pkg.go.dev/github.com/cometbft/cometbft/light) package, which provides a service that connects to any CometBFT full node to serve trusted state roots on-demand.
The light client package handles the logic of sequentially verifying block headers.

## Installation
Docker images that a ready for use can be found [here](https://github.com/zama-ai/kms/actions/workflows/publish-docker-image.yml).

## Getting started

### Key generation

 Please update `KEY_GEN` value in `.env`. Default is `false`

| KEY_GEN | Purpose                                                                       |
|---------|-------------------------------------------------------------------------------|
| true    | FHE keys are generated on the fly in res/keys (requires at elast 15GB of RAM) |
| false   | FHE keys are copied from kms-service-dev image in res/keys                    |




### Fast run and test

Execute the following commands:

```bash
# Init node and copy or gen fhe keys
make init-ethermint-node
# Run fhEVM + full KMS components 
make run-full
# Deploy ACL, Gateway ..., please wait until the end before testing!!!
make prepare-e2e-test
# This test will fail (first event catch is buggy - we are on it)
make run-async-test
# This one is working
make run-async-test
# A non trivial test
make run-true-input-async-test
# Manual test
cd work_dir/fhevm & npx hardhat test --grep 'test async decrypt uint32'
cd work_dir/fhevm & npx hardhat test --grep 'test async decrypt uint64'
cd work_dir/fhevm & npx hardhat test --grep 'test async decrypt several addresses'
```



<details><summary>Docker logs</summary>
<p>

```bash
# Check logs for Gateway
docker logs zama-kms-gateway-1 -f 

# On the second try you should see

# 2024-06-27T16:59:35.432399Z  INFO gateway::events::manager: ⭐ event_decryption: 1
# 2024-06-27T16:59:35.432410Z  INFO gateway::events::manager: Handled event decryption: 1
# 2024-06-27T16:59:35.432460Z  INFO gateway::blockchain::ciphertext_provider: Getting ciphertext for ct_handle: "aa9f8f90ebf0fa8e30caee92f0b97e158f1ec659b363101d07beac9b0cc90200"
# 2024-06-27T16:59:35.436144Z  INFO gateway::blockchain::handlers: 🚀 request_id: 1, fhe_type: euint8
# 2024-06-27T16:59:35.439802Z  INFO gateway::blockchain::kms_blockchain: 📦 Stored ciphertext, handle: 00008138b65173b5c57fc98d0fce54e5ff10635127e526144ffbe21d7099e3a1e1516574
# 2024-06-27T16:59:35.439813Z  INFO gateway::blockchain::kms_blockchain: 🍊 Decrypting ciphertext of size: 33080

# Check the logs for the node
docker logs zama-kms-validator-1 -f
```

</p>
</details>



<details><summary>Pre deployment</summary>
<p>
You should see the pre-processing steps, i.e. deployment of ACL, Gateway, KMSVerifier ...

```bash
Generating typings for: 22 artifacts in dir: types for target: ethers-v6
Successfully generated 50 typings!
Compiled 22 Solidity files successfully (evm target: cancun).
bigint: Failed to load bindings, pure JS will be used (try npm run rebuild?)
gatewayContractAddress written to gateway/.env.gateway successfully!
gateway/lib/PredeployAddress.sol file has been generated successfully.
bigint: Failed to load bindings, pure JS will be used (try npm run rebuild?)
ACL address 0x2Fb4341027eb1d2aD8B5D9708187df8633cAFA92 written successfully!
./lib/ACLAddress.sol file generated successfully!
bigint: Failed to load bindings, pure JS will be used (try npm run rebuild?)
TFHE Executor address 0x05fD9B5EFE0a996095f42Ed7e77c390810CF660c written successfully!
./lib/FHEVMCoprocessorAddress.sol file generated successfully!
bigint: Failed to load bindings, pure JS will be used (try npm run rebuild?)
KMS Verifier address 0x12B064FB845C1cc05e9493856a1D637a73e944bE written successfully!
./lib/KMSVerifierAddress.sol file generated successfully!
bigint: Failed to load bindings, pure JS will be used (try npm run rebuild?)
ACL was deployed at address: 0x2Fb4341027eb1d2aD8B5D9708187df8633cAFA92
bigint: Failed to load bindings, pure JS will be used (try npm run rebuild?)
TFHEExecutor was deployed at address: 0x05fD9B5EFE0a996095f42Ed7e77c390810CF660c
bigint: Failed to load bindings, pure JS will be used (try npm run rebuild?)
KMSVerifier was deployed at address: 0x12B064FB845C1cc05e9493856a1D637a73e944bE
bigint: Failed to load bindings, pure JS will be used (try npm run rebuild?)
privateKey 717fd99986df414889fd8b51069d4f90a50af72e542c58ee065f5883779099c6
ownerAddress 0x305F1F471e9baCFF2b3549F9601f9A4BEafc94e1
GatewayContract was deployed at address:  0xc8c9303Cd7F337fab769686B593B87DC3403E0ce
Account 0x97F272ccfef4026A1F3f0e0E879d514627B84E69 was succesfully added as an gateway relayer

```

</p>
</details>

<br />


> [!NOTE]  
> If you get `override the existing name orchestrator [y/N]: `, just ^C and  run `make clean-node-storage` to remove the state.

# Init fhEVM-native

```bash
make init-ethermint-node 
```

Initialize and generate/copy FHE keys based on `KEY_GEN` value in `.env`.

> [!NOTE]  
> If KEY_GEN is set to `false`, ensure to have 15 GB of empty RAM to generate the keys. On Mac, do not forget to increase the allocated RAM to docker process. 

<<<<<<< HEAD
### Run fhEVM + KMS components
=======
## Run fhEVM-native + KMS components
>>>>>>> ac99c0d1

```bash
make run-full
# Check the logs for the node
docker logs zama-kms-validator-1 -f
# Check logs for Gateway
docker logs zama-kms-gateway-1 -f     
```

You should see the following docker images:

```
zama-kms-gateway-1                ghcr.io/zama-ai/kms-blockchain-gateway-dev:aa90d98
zama-kms-connector-1            ghcr.io/zama-ai/kms-blockchain-connector-dev:50872c4
zama-kms-validator-1            ghcr.io/zama-ai/ethermint-node:v0.5.0
zama-kms-core-1                   ghcr.io/zama-ai/kms-service-dev:aa90d98
zama-kms-kv-store-1               ghcr.io/zama-ai/kms-blockchain-gateway-dev:aa90d98
zama-kms-blockchain-validator-1   ghcr.io/zama-ai/kms-blockchain-asc-dev:50872c4
```

<<<<<<< HEAD
### Stop fhEVM + KMS 
=======
## Stop fhEVM-native + KMS 
>>>>>>> ac99c0d1

```bash
make stop-full
```

### Fresh start

```bash
make clean
```

> [!NOTE]  
> FHE keys are in res/keys folder, delete them to regenerate new keys at ```make init-ethermint-node``` step.


### Test using fhevm

```bash
# if not executed before
make init-ethermint-node 
# if not executed before
make run-full
# In new terminal
make run-e2e-test
```

or in one command 

```bash
make e2e-test
```


### A simple example
For an example of usage consult the [technical specification](https://github.com/zama-ai/tech-spec/tree/main/kms).


## Resources

### Theory
- [Noah's Ark: Efficient Threshold-FHE Using Noise Flooding](https://eprint.iacr.org/2023/815)

### Whitepaper 
- [KMS Whitepaper](https://github.com/zama-ai/kms-whitepaper)

### Technical specification
- [Tech spec](https://github.com/zama-ai/tech-spec/tree/main/kms)

### Docker images and high level usage
- [fhEVM integration](https://github.com/zama-ai/fhevm-L1-demo)

## Working with KMS

### Disclaimers

#### Audits
The Zama KMS is not yet audited and should be considered in the early alpha stage. Known bugs and security issues are present as reflected by issue tracking.

#### Parameters
The default parameters for the Zama KMS are chosen to ensure a failure probability of 2^-64 and symmetric equivalent security of 128 bits.

#### Side-channel attacks

Mitigation for side-channel attacks has not been implemented directly in the Zama KMS. The smart contract of the blockchain from which calls originate is responsible to ensure the validity of calls. In particular that new ciphertexts are correctly constructed (through a proof-of-knowledge).

### Citations
To cite KMS in academic papers, please use the following entry:
```
@Misc{zama-kms,
  title={{Zama KMS: A Pure Rust Implementation of a Threshold Key Management System for TFHE}},
  author={Zama},
  year={2024},
  note={\url{https://github.com/zama-ai/kms-core}},
}
```

### License
This software is distributed under the **BSD-3-Clause-Clear** license. Read [this](LICENSE.txt) for more details.

#### FAQ
**Is Zama’s technology free to use?**
>Zama’s libraries are free to use under the BSD 3-Clause Clear license only for development, research, prototyping, and experimentation purposes. However, for any commercial use of Zama's open source code, companies must purchase Zama’s commercial patent license.
>
>Everything we do is open source and we are very transparent on what it means for our users, you can read more about how we monetize our open source products at Zama in [this blog post](https://www.zama.ai/post/open-source).

**What do I need to do if I want to use Zama’s technology for commercial purposes?**
>To commercially use Zama’s technology you need to be granted Zama’s patent license. Please contact us hello@zama.ai for more information.

**Do you file IP on your technology?**
>Yes, all Zama’s technologies are patented.

**Can you customize a solution for my specific use case?**
>We are open to collaborating and advancing the FHE space with our partners. If you have specific needs, please email us at hello@zama.ai.


## Support

<a target="_blank" href="https://community.zama.ai">
<picture>
  <source media="(prefers-color-scheme: dark)" srcset="https://github.com/zama-ai/tfhe-rs/assets/157474013/08656d0a-3f44-4126-b8b6-8c601dff5380">
  <source media="(prefers-color-scheme: light)" srcset="https://github.com/zama-ai/tfhe-rs/assets/157474013/1c9c9308-50ac-4aab-a4b9-469bb8c536a4">
  <img alt="Support">
</picture>
</a>

🌟 If you find this project helpful or interesting, please consider giving it a star on GitHub! Your support helps to grow the community and motivates further development.<|MERGE_RESOLUTION|>--- conflicted
+++ resolved
@@ -1,4 +1,3 @@
-<<<<<<< HEAD
 <p align="center">
 <!-- product name logo -->
 <picture>
@@ -21,25 +20,21 @@
 
 ## About
 
+📢 Announcement:
+
+⚠️ Warning: This is still an early version.
+
+The purpose of this repository is to demonstrate the integration between fhEVM-native and a fully dockerized centralized KMS.
+
+The KMS encompasses all sub-components, including the gateway, KMS blockchain, and centralized KMS backend. This is still an early version with support for (asynchronous) decryption, and support for reencryption is coming soon.
+
+We are still working on reencryption and are making good progress. 🔧 Since this is a fully Dockerized version, we will provide you with a more robust, tested, and feature-rich version next week. 🚀
+
 
 ### What is the Zama KMS for fhEVM
 The Zama KMS is a fully decentralized key management solution for TFHE, more specifically [TFHE-rs](https://github.com/zama-ai/tfhe-rs), based on a maliciously secure and robust [MPC protocol](https://eprint.iacr.org/2023/815).
 
 The system facilitates this through a the use of blockchain which provides a means of fulfilling payments to the MPC parties, along with providing an immutable audit log.
-=======
-# Demo of fhEVM-native + KMS (centralized)
-
-📢 Announcement:
-
-⚠️ Warning: This is still an early version.
-
-The purpose of this repository is to demonstrate the integration between fhEVM-native and a fully dockerized centralized KMS.
-
-The KMS encompasses all sub-components, including the gateway, KMS blockchain, and centralized KMS backend. This is still an early version with support for (asynchronous) decryption, and support for reencryption is coming soon.
-
-We are still working on reencryption and are making good progress. 🔧 Since this is a fully Dockerized version, we will provide you with a more robust, tested, and feature-rich version next week. 🚀
-
->>>>>>> ac99c0d1
 
 Interaction with the same KMS will happen either through an external Ethereum blockchain (fhEVM), providing an API via a smart contract, or through a gateway service.
 
@@ -175,11 +170,7 @@
 > [!NOTE]  
 > If KEY_GEN is set to `false`, ensure to have 15 GB of empty RAM to generate the keys. On Mac, do not forget to increase the allocated RAM to docker process. 
 
-<<<<<<< HEAD
-### Run fhEVM + KMS components
-=======
-## Run fhEVM-native + KMS components
->>>>>>> ac99c0d1
+### Run fhEVM-native + KMS components
 
 ```bash
 make run-full
@@ -200,11 +191,7 @@
 zama-kms-blockchain-validator-1   ghcr.io/zama-ai/kms-blockchain-asc-dev:50872c4
 ```
 
-<<<<<<< HEAD
-### Stop fhEVM + KMS 
-=======
-## Stop fhEVM-native + KMS 
->>>>>>> ac99c0d1
+### Stop fhEVM-native + KMS 
 
 ```bash
 make stop-full
